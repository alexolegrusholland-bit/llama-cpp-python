--- conflicted
+++ resolved
@@ -90,28 +90,6 @@
 GGML_CUDA_MAX_DEVICES = 16
 LLAMA_MAX_DEVICES = GGML_CUDA_MAX_DEVICES if GGML_USE_CUBLAS else 1
 
-<<<<<<< HEAD
-# #define LLAMA_FILE_MAGIC_GGJT        0x67676a74u // 'ggjt'
-LLAMA_FILE_MAGIC_GGJT = 0x67676A74
-# #define LLAMA_FILE_MAGIC_GGLA        0x67676c61u // 'ggla'
-LLAMA_FILE_MAGIC_GGLA = 0x67676C61
-# #define LLAMA_FILE_MAGIC_GGMF        0x67676d66u // 'ggmf'
-LLAMA_FILE_MAGIC_GGMF = 0x67676D66
-# #define LLAMA_FILE_MAGIC_GGML        0x67676d6cu // 'ggml'
-LLAMA_FILE_MAGIC_GGML = 0x67676D6C
-# #define LLAMA_FILE_MAGIC_GGSN        0x6767736eu // 'ggsn'
-LLAMA_FILE_MAGIC_GGSN = 0x6767736E
-
-# #define LLAMA_FILE_VERSION           3
-LLAMA_FILE_VERSION = 3
-LLAMA_FILE_MAGIC = LLAMA_FILE_MAGIC_GGJT
-LLAMA_FILE_MAGIC_UNVERSIONED = LLAMA_FILE_MAGIC_GGML
-LLAMA_SESSION_MAGIC = LLAMA_FILE_MAGIC_GGSN
-LLAMA_SESSION_VERSION = 1
-
-# #define LLAMA_DEFAULT_SEED           0xFFFFFFFF
-LLAMA_DEFAULT_SEED = 0xFFFFFFFF
-=======
 # define LLAMA_DEFAULT_SEED 0xFFFFFFFF
 LLAMA_DEFAULT_SEED = ctypes.c_int(0xFFFFFFFF)
 
@@ -123,7 +101,6 @@
 # define LLAMA_SESSION_VERSION 1
 LLAMA_SESSION_VERSION = ctypes.c_int(1)
 
->>>>>>> bbbf0f4f
 
 # struct llama_model;
 llama_model_p = c_void_p
@@ -301,46 +278,6 @@
 
 llama_context_params_p = POINTER(llama_context_params)
 
-<<<<<<< HEAD
-# enum llama_ftype {
-#     LLAMA_FTYPE_ALL_F32              = 0,
-#     LLAMA_FTYPE_MOSTLY_F16           = 1, // except 1d tensors
-#     LLAMA_FTYPE_MOSTLY_Q4_0          = 2, // except 1d tensors
-#     LLAMA_FTYPE_MOSTLY_Q4_1          = 3, // except 1d tensors
-#     LLAMA_FTYPE_MOSTLY_Q4_1_SOME_F16 = 4, // tok_embeddings.weight and output.weight are F16
-#     // LLAMA_FTYPE_MOSTLY_Q4_2       = 5, // support has been removed
-#     // LLAMA_FTYPE_MOSTLY_Q4_3       = 6, // support has been removed
-#     LLAMA_FTYPE_MOSTLY_Q8_0          = 7, // except 1d tensors
-#     LLAMA_FTYPE_MOSTLY_Q5_0          = 8, // except 1d tensors
-#     LLAMA_FTYPE_MOSTLY_Q5_1          = 9, // except 1d tensors
-#     LLAMA_FTYPE_MOSTLY_Q2_K          = 10,// except 1d tensors
-#     LLAMA_FTYPE_MOSTLY_Q3_K_S        = 11,// except 1d tensors
-#     LLAMA_FTYPE_MOSTLY_Q3_K_M        = 12,// except 1d tensors
-#     LLAMA_FTYPE_MOSTLY_Q3_K_L        = 13,// except 1d tensors
-#     LLAMA_FTYPE_MOSTLY_Q4_K_S        = 14,// except 1d tensors
-#     LLAMA_FTYPE_MOSTLY_Q4_K_M        = 15,// except 1d tensors
-#     LLAMA_FTYPE_MOSTLY_Q5_K_S        = 16,// except 1d tensors
-#     LLAMA_FTYPE_MOSTLY_Q5_K_M        = 17,// except 1d tensors
-#     LLAMA_FTYPE_MOSTLY_Q6_K          = 18,// except 1d tensors
-# };
-LLAMA_FTYPE_ALL_F32 = 0
-LLAMA_FTYPE_MOSTLY_F16 = 1
-LLAMA_FTYPE_MOSTLY_Q4_0 = 2
-LLAMA_FTYPE_MOSTLY_Q4_1 = 3
-LLAMA_FTYPE_MOSTLY_Q4_1_SOME_F16 = 4
-LLAMA_FTYPE_MOSTLY_Q8_0 = 7
-LLAMA_FTYPE_MOSTLY_Q5_0 = 8
-LLAMA_FTYPE_MOSTLY_Q5_1 = 9
-LLAMA_FTYPE_MOSTLY_Q2_K = 10
-LLAMA_FTYPE_MOSTLY_Q3_K_S = 11
-LLAMA_FTYPE_MOSTLY_Q3_K_M = 12
-LLAMA_FTYPE_MOSTLY_Q3_K_L = 13
-LLAMA_FTYPE_MOSTLY_Q4_K_S = 14
-LLAMA_FTYPE_MOSTLY_Q4_K_M = 15
-LLAMA_FTYPE_MOSTLY_Q5_K_S = 16
-LLAMA_FTYPE_MOSTLY_Q5_K_M = 17
-LLAMA_FTYPE_MOSTLY_Q6_K = 18
-=======
 
 # // Signature for logging events
 # // Note that text includes the new line character at the end for most events.
@@ -349,7 +286,6 @@
 # // It might not exist for progress report where '.' is output repeatedly.
 # typedef void (*llama_log_callback)(enum llama_log_level level, const char * text, void * user_data);
 llama_log_callback = ctypes.CFUNCTYPE(None, c_int, c_char_p, c_void_p)
->>>>>>> bbbf0f4f
 
 
 # // model quantization parameters
@@ -869,39 +805,14 @@
 # LLAMA_API float * llama_get_logits(struct llama_context * ctx);
 def llama_get_logits(
     ctx: llama_context_p,
-<<<<<<< HEAD
-    text: bytes,
-    tokens,  # type: Array[llama_token]
-    n_max_tokens: Union[c_int, int],
-    add_bos: Union[c_bool, bool],
-) -> int:
-    return _lib.llama_tokenize(ctx, text, tokens, n_max_tokens, add_bos)
-=======
 ):  # type: (...) -> Array[float] # type: ignore
     return _lib.llama_get_logits(ctx)
->>>>>>> bbbf0f4f
 
 
 _lib.llama_get_logits.argtypes = [llama_context_p]
 _lib.llama_get_logits.restype = c_float_p
 
 
-<<<<<<< HEAD
-# LLAMA_API int llama_tokenize_with_model(
-#     const struct llama_model * model,
-#                     const char * text,
-#                     llama_token * tokens,
-#                             int   n_max_tokens,
-#                         bool   add_bos);
-def llama_tokenize_with_model(
-    model: llama_model_p,
-    text: bytes,
-    tokens,  # type: Array[llama_token]
-    n_max_tokens: Union[c_int, int],
-    add_bos: Union[c_bool, bool],
-) -> int:
-    return _lib.llama_tokenize_with_model(model, text, tokens, n_max_tokens, add_bos)
-=======
 # Get the embeddings for the input
 # shape: [n_embd] (1-dimensional)
 # LLAMA_API float * llama_get_embeddings(struct llama_context * ctx);
@@ -909,7 +820,6 @@
     ctx: llama_context_p,
 ):  # type: (...) -> Array[float] # type: ignore
     return _lib.llama_get_embeddings(ctx)
->>>>>>> bbbf0f4f
 
 
 _lib.llama_get_embeddings.argtypes = [llama_context_p]
@@ -996,16 +906,10 @@
 #                         bool   add_bos);
 def llama_tokenize(
     ctx: llama_context_p,
-<<<<<<< HEAD
-    strings,  # type: Array[c_char_p] # type: ignore
-    scores,  # type: Array[c_float] # type: ignore
-    capacity: Union[c_int, int],
-=======
     text: bytes,
     tokens,  # type: Array[llama_token]
     n_max_tokens: c_int,
     add_bos: c_bool,
->>>>>>> bbbf0f4f
 ) -> int:
     return _lib.llama_tokenize(ctx, text, tokens, n_max_tokens, add_bos)
 
@@ -1048,16 +952,10 @@
 #                         bool   add_bos);
 def llama_tokenize_with_model(
     model: llama_model_p,
-<<<<<<< HEAD
-    strings,  # type: Array[c_char_p] # type: ignore
-    scores,  # type: Array[c_float] # type: ignore
-    capacity: Union[c_int, int],
-=======
     text: bytes,
     tokens,  # type: Array[llama_token]
     n_max_tokens: c_int,
     add_bos: c_bool,
->>>>>>> bbbf0f4f
 ) -> int:
     return _lib.llama_tokenize_with_model(model, text, tokens, n_max_tokens, add_bos)
 
@@ -1356,19 +1254,11 @@
 _lib.llama_sample_temperature.restype = None
 
 
-<<<<<<< HEAD
-# /// @details Apply constraints from grammar
-=======
->>>>>>> bbbf0f4f
 # LLAMA_API void llama_sample_grammar(struct llama_context * ctx, llama_token_data_array * candidates, const struct llama_grammar * grammar);
 def llama_sample_grammar(
     ctx: llama_context_p,
     candidates,  # type: _Pointer[llama_token_data_array]
-<<<<<<< HEAD
-    grammar: llama_grammar_p,
-=======
     grammar,  # type: llama_grammar_p
->>>>>>> bbbf0f4f
 ):
     return _lib.llama_sample_grammar(ctx, candidates, grammar)
 
@@ -1471,17 +1361,11 @@
 # /// @details Accepts the sampled token into the grammar
 # LLAMA_API void llama_grammar_accept_token(struct llama_context * ctx, struct llama_grammar * grammar, llama_token token);
 def llama_grammar_accept_token(
-<<<<<<< HEAD
-    ctx: llama_context_p, grammar: llama_grammar_p, token: llama_token
-):
-    return _lib.llama_grammar_accept_token(ctx, grammar, token)
-=======
     ctx: llama_context_p,
     grammar: llama_grammar_p,
     token: llama_token,
 ) -> None:
     _lib.llama_grammar_accept_token(ctx, grammar, token)
->>>>>>> bbbf0f4f
 
 
 _lib.llama_grammar_accept_token.argtypes = [
